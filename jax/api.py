--- conflicted
+++ resolved
@@ -378,13 +378,8 @@
     context = getattr(core.thread_local_state.trace_state.trace_stack,
                       'dynamic', None)
     # TODO(jblespiau): Move this to C++.
-<<<<<<< HEAD
-    if not _jit_is_disabled():
-      device_arrays = cpp_jitted_f(*args, **kwargs)
-=======
-    if FLAGS.jax_debug_nans and not _jit_is_disabled():
+    if (FLAGS.jax_debug_nans or FLAGS.jax_debug_infs) and not _jit_is_disabled():
       device_arrays = cpp_jitted_f(context, *args, **kwargs)
->>>>>>> acd6bc04
       try:
         xla.check_special(xla.xla_call_p, [
             da.device_buffer
