--- conflicted
+++ resolved
@@ -2605,17 +2605,16 @@
   return core._pp_eqn(eqn.replace(params=params), context, settings)
 
 convert_element_type_p = Primitive('convert_element_type')
-<<<<<<< HEAD
-=======
-def _convert_element_type_bind(operand, *, new_dtype, weak_type, sharding):
-  operand = core.Primitive.bind(convert_element_type_p, operand,
-                                new_dtype=new_dtype, weak_type=weak_type,
-                                sharding=sharding)
-  if sharding is not None:
-    operand = pjit.with_sharding_constraint(operand, sharding)
-  return operand
-convert_element_type_p.def_custom_bind(_convert_element_type_bind)
->>>>>>> 8feab682
+
+# def _convert_element_type_bind(operand, *, new_dtype, weak_type, sharding):
+#   operand = core.Primitive.bind(convert_element_type_p, operand,
+#                                 new_dtype=new_dtype, weak_type=weak_type,
+#                                 sharding=sharding)
+#   if sharding is not None:
+#     operand = pjit.with_sharding_constraint(operand, sharding)
+#   return operand
+# convert_element_type_p.def_custom_bind(_convert_element_type_bind)
+
 convert_element_type_p.def_impl(partial(dispatch.apply_primitive, convert_element_type_p))
 convert_element_type_p.def_abstract_eval(
     partial(standard_abstract_eval, convert_element_type_p,
